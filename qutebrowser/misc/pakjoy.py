--- conflicted
+++ resolved
@@ -82,15 +82,9 @@
 
     def __init__(self, fobj: IO[bytes]) -> None:
         """Parse the .pak file from the given file object."""
-<<<<<<< HEAD
-        version = binparsing.unpack("<I", fobj)[0]
-        if version != PAK_VERSION:
-            raise binparsing.ParseError(f"Unsupported .pak version {version}")
-=======
         pak_version = binparsing.unpack("<I", fobj)[0]
-        if pak_version != 5:
+        if pak_version != PAK_VERSION:
             raise binparsing.ParseError(f"Unsupported .pak version {pak_version}")
->>>>>>> 9656f43a
 
         self.fobj = fobj
         entries = self._read_header()
@@ -142,15 +136,9 @@
             if manifest is not None:
                 return suspected_entry, manifest
 
-<<<<<<< HEAD
         # didn't find it via the prevously known ID, let's search them all...
         for entry in entries.values():
             manifest = self._maybe_get_hangouts_manifest(entry)
-=======
-        # didn't find it via the previously known ID, let's search them all...
-        for id_ in entries:
-            manifest = self._maybe_get_hangouts_manifest(entries[id_])
->>>>>>> 9656f43a
             if manifest is not None:
                 return entries[id_], manifest
 
