# vim: ft=python fileencoding=utf-8 sts=4 sw=4 et:

# Copyright 2015-2021 Florian Bruhin (The Compiler) <mail@qutebrowser.org>
#
# This file is part of qutebrowser.
#
# qutebrowser is free software: you can redistribute it and/or modify
# it under the terms of the GNU General Public License as published by
# the Free Software Foundation, either version 3 of the License, or
# (at your option) any later version.
#
# qutebrowser is distributed in the hope that it will be useful,
# but WITHOUT ANY WARRANTY; without even the implied warranty of
# MERCHANTABILITY or FITNESS FOR A PARTICULAR PURPOSE.  See the
# GNU General Public License for more details.
#
# You should have received a copy of the GNU General Public License
# along with qutebrowser.  If not, see <https://www.gnu.org/licenses/>.

"""Simple history which gets written to disk."""

import os
import time
import contextlib
from typing import cast, Mapping, MutableSequence

from PyQt5.QtCore import pyqtSlot, QUrl, pyqtSignal
from PyQt5.QtWidgets import QProgressDialog, QApplication

from qutebrowser.config import config
from qutebrowser.api import cmdutils
from qutebrowser.utils import (utils, log, usertypes, message, qtutils,
                               standarddir, objreg)
from qutebrowser.misc import objects, sql


<<<<<<< HEAD
# increment to indicate that HistoryCompletion must be regenerated
_USER_VERSION = 3
web_history = typing.cast('WebHistory', None)
=======
web_history = cast('WebHistory', None)
>>>>>>> 2599e9bc


class HistoryProgress:

    """Progress dialog for history imports/conversions.

    This makes WebHistory simpler as it can call methods of this class even
    when we don't want to show a progress dialog (for very small imports). This
    means tick() and finish() can be called even when start() wasn't.
    """

    def __init__(self):
        self._progress = None
        self._value = 0

    def start(self, text):
        """Start showing a progress dialog."""
        self._progress = QProgressDialog()
        self._progress.setMaximum(0)  # unknown
        self._progress.setMinimumDuration(0)
        self._progress.setLabelText(text)
        self._progress.setCancelButton(None)
        self._progress.setAutoClose(False)
        self._progress.show()
        QApplication.processEvents()

    def set_maximum(self, maximum):
        """Set the progress maximum as soon as we know about it."""
        assert self._progress is not None
        self._progress.setMaximum(maximum)
        QApplication.processEvents()

    def tick(self):
        """Increase the displayed progress value."""
        self._value += 1
        if self._progress is not None:
            self._progress.setValue(self._value)
            QApplication.processEvents()

    def finish(self):
        """Finish showing the progress dialog.

        After this is called, the object can be reused.
        """
        if self._progress is not None:
            self._progress.hide()


class CompletionMetaInfo(sql.SqlTable):

    """Table containing meta-information for the completion."""

    KEYS = {
        'excluded_patterns': '',
        'force_rebuild': False,
    }

    def __init__(self, parent=None):
        self._fields = ['key', 'value']
        self._constraints = {'key': 'PRIMARY KEY'}
        super().__init__(
            "CompletionMetaInfo", self._fields, constraints=self._constraints)

        if sql.user_version_changed():
            self._init_default_values()

    def _check_key(self, key):
        if key not in self.KEYS:
            raise KeyError(key)

    def try_recover(self):
        """Try recovering the table structure.

        This should be called if getting a value via __getattr__ failed. In theory, this
        should never happen, in practice, it does.
        """
        self._create_table(self._fields, constraints=self._constraints, force=True)
        self._init_default_values()

    def _init_default_values(self):
        for key, default in self.KEYS.items():
            if key not in self:
                self[key] = default

    def __contains__(self, key):
        self._check_key(key)
        query = self.contains_query('key')
        return query.run(val=key).value()

    def __getitem__(self, key):
        self._check_key(key)
        query = sql.Query('SELECT value FROM CompletionMetaInfo '
                          'WHERE key = :key')
        return query.run(key=key).value()

    def __setitem__(self, key, value):
        self._check_key(key)
        self.insert({'key': key, 'value': value}, replace=True)


class CompletionHistory(sql.SqlTable):

    """History which only has the newest entry for each URL.

    Attributes:
        _progress: A HistoryProgress instance.

    Class attributes:
        _PROGRESS_THRESHOLD: When to start showing progress dialogs.
        _NAME: Table name.
    """

    _PROGRESS_THRESHOLD = 1000
    _NAME = 'CompletionHistory'

    def __init__(self, parent=None, db=None):
        super().__init__(self._NAME, ['id', 'url', 'title', 'first_atime',
                                      'last_atime', 'visits', 'frecency'],
                         constraints={'id': 'INTEGER PRIMARY KEY',
                                      'url': 'TEXT NOT NULL',
                                      'title': 'TEXT NOT NULL',
                                      'visits': 'INTEGER NOT NULL',
                                      'first_atime': 'INTEGER NOT NULL',
                                      'last_atime': 'INTEGER NOT NULL',
                                      'frecency': 'INTEGER NOT NULL'},
                         parent=parent, db=db)
        self.create_index(self._NAME + 'UrlIndex', 'url', unique=True)
        self.create_index(self._NAME + 'FrecencyIndex', 'frecency')
        self._progress = HistoryProgress()

    def init(self, items):
        if len(items) > self._PROGRESS_THRESHOLD:
            self._progress.start("Rebuilding completion...", len(items))

        data = {
            'url': [],
            'title': [],
            'visits': [],
            'first_atime': [],
            'last_atime': [],
            'frecency': []
        }  # type: typing.Mapping[str, typing.MutableSequence[str]]
        for item in items:
            self._progress.tick()
            url = QUrl(item.url)
            if self._is_excluded(url):
                continue

            data['url'].append(self._format_completion_url(url))
            data['title'].append(item.title)
            data['visits'].append(item.visits)
            data['first_atime'].append(item.first_atime)
            data['last_atime'].append(item.last_atime)
            # Frecency will be calculated later, with periodic recalculation.
            data['frecency'].append(0)

        self._progress.finish()
        self.insert_batch(data, replace=True)

    def add(self, url):
        if self._is_excluded(url):
            return

        u = {'url': self._format_completion_url(url['url']),
             'title': url['title'],
             'visits': 1,
             'first_atime': url['atime'],
             'last_atime': url['atime'],
             'frecency': 1}
        update = {'visits': 'visits + 1',
                  'frecency': 'frecency + 1',
                  'last_atime': u['last_atime']}

        self.upsert(u, 'url', update, escape=False)

    def delete(self, url):
        self.delete('url', self._format_completion_url(url))

    def update_frecency(self):
        def update(executor):
            day_secs = 60 * 60 * 24
            today = int(time.time())
            s = ('UPDATE ' + self._NAME + ' SET '
                 'frecency = visits '
                 '* (MAX(last_atime - first_atime, :day_secs) / :day_secs) '
                 '/ ((MAX(:today - last_atime, :day_secs) / :day_secs) '
                 '* (MAX(:today - last_atime, :day_secs) / :day_secs)) '
                 'WHERE id >= :start AND id < :end')
            db = sql.open_db(history_db_path(), 'completion')
            size = 5000
            i = size

            try:
                # SQLite locks DB during write, so other connections cannot
                # write at that time. To prevent very long lock hold we break
                # whole table update in smaller chunks, so other connection
                # gets a chance to aquire the lock.
                while not executor.is_shutting_down():
                    q = sql.Query(s, db=db)
                    q.run(today=today, day_secs=day_secs, start=i - size, end=i)
                    if not q.rows_affected():
                        break
                    i += size
                    # In my tests I can see that other thread cannot aquire
                    # (most of the time) DB lock without this sleep. Anyway,
                    # We do not care about speed to much here.
                    time.sleep(0.02)
            except Exception as e:
                log.misc.error('Update history frecency: {}'.format(e))
            finally:
                name = db.connectionName()
                del db
                sql.close_db(db)

        log.misc.info('Updating history frecency scores...')
        objreg.get('task-executor').submit(update)

    def _format_completion_url(self, url):
        return url.toString(QUrl.RemovePassword)

    def _is_excluded(self, url):
        """Check if the given URL is excluded from the completion."""
        patterns = config.cache['completion.web_history.exclude']

        return any(pattern.matches(url) for pattern in patterns)

    @staticmethod
    def drop():
        q = sql.Query("DROP TABLE IF EXISTS {}".format(CompletionHistory._NAME))
        q.run()


class WebHistory(sql.SqlTable):

    """The global history of visited pages.

    Attributes:
        completion: A CompletionHistory instance.
<<<<<<< HEAD
        _metainfo: A CompletionMetaInfo instance.
=======
        metainfo: A CompletionMetaInfo instance.
        _progress: A HistoryProgress instance.
>>>>>>> 2599e9bc
    """

    # All web history cleared
    history_cleared = pyqtSignal()
    # one url cleared
    url_cleared = pyqtSignal(QUrl)

<<<<<<< HEAD
    def __init__(self, parent=None):
=======
    def __init__(self, progress, parent=None):
>>>>>>> 2599e9bc
        super().__init__("History", ['url', 'title', 'atime', 'redirect'],
                         constraints={'url': 'NOT NULL',
                                      'title': 'NOT NULL',
                                      'atime': 'NOT NULL',
                                      'redirect': 'NOT NULL'},
                         parent=parent)
<<<<<<< HEAD
        self._metainfo = CompletionMetaInfo(parent=self)
        # Store the last saved url to avoid duplicate immediate saves.
        self._last_url = None

        old_ver = self._get_version() < _USER_VERSION
        rebuild = self._metainfo['force_rebuild']

        if old_ver or rebuild:
            CompletionHistory.drop()
            self._metainfo['force_rebuild'] = False
        self.completion = CompletionHistory(self)
        if not self.completion:
            self.completion.init(self._grouped())
            self._set_version(_USER_VERSION)
        self.completion.update_frecency()
=======
        self._progress = progress
        # Store the last saved url to avoid duplicate immediate saves.
        self._last_url = None

        self.completion = CompletionHistory(parent=self)
        self.metainfo = CompletionMetaInfo(parent=self)

        try:
            rebuild_completion = self.metainfo['force_rebuild']
        except sql.BugError:  # pragma: no cover
            log.sql.warning("Failed to access meta info, trying to recover...",
                            exc_info=True)
            self.metainfo.try_recover()
            rebuild_completion = self.metainfo['force_rebuild']

        if sql.user_version_changed():
            # If the DB user version changed, run a full cleanup and rebuild the
            # completion history.
            #
            # In the future, this could be improved to only be done when actually needed
            # - but version changes happen very infrequently, rebuilding everything
            # gives us less corner-cases to deal with, and we can run a VACUUM to make
            # things smaller.
            self._cleanup_history()
            rebuild_completion = True

        # Get a string of all patterns
        patterns = config.instance.get_str('completion.web_history.exclude')

        # If patterns changed, update them in database and rebuild completion
        if self.metainfo['excluded_patterns'] != patterns:
            self.metainfo['excluded_patterns'] = patterns
            rebuild_completion = True

        if rebuild_completion and self:
            # If no history exists, we don't need to spawn a dialog for
            # cleaning it up.
            self._rebuild_completion()
>>>>>>> 2599e9bc

        self.create_index('HistoryIndex', 'url')
        self.create_index('HistoryAtimeIndex', 'atime')
        self._contains_query = self.contains_query('url')
        self._between_query = sql.Query('SELECT * FROM History '
                                        'where not redirect '
                                        'and not url like "qute://%" '
                                        'and atime > :earliest '
                                        'and atime <= :latest '
                                        'ORDER BY atime desc')

        self._before_query = sql.Query('SELECT * FROM History '
                                       'where not redirect '
                                       'and not url like "qute://%" '
                                       'and atime <= :latest '
                                       'ORDER BY atime desc '
                                       'limit :limit offset :offset')

    def __repr__(self):
        return utils.get_repr(self, length=len(self))

    def __contains__(self, url):
        return self._contains_query.run(val=url).value()

<<<<<<< HEAD
    @config.change_filter('completion.web_history.exclude')
    def _on_config_changed(self):
        self._metainfo['force_rebuild'] = True

=======
>>>>>>> 2599e9bc
    @contextlib.contextmanager
    def _handle_sql_errors(self):
        try:
            yield
        except sql.KnownError as e:
            message.error(f"Failed to write history: {e.text()}")

<<<<<<< HEAD
    def _grouped(self):
        q = sql.Query("SELECT "
                      "    url, "
                      "    title, "
                      "    COUNT(*) AS visits, "
                      "    MIN(atime) AS first_atime, "
                      "    MAX(atime) AS last_atime "
                      "FROM History "
                      "WHERE NOT redirect AND url NOT LIKE 'qute://back%' "
                      "GROUP BY url ORDER BY atime asc")

        return list(q.run())
=======
    def _is_excluded_from_completion(self, url):
        """Check if the given URL is excluded from the completion."""
        patterns = config.cache['completion.web_history.exclude']
        return any(pattern.matches(url) for pattern in patterns)

    def _is_excluded_entirely(self, url):
        """Check if the given URL is excluded from the entire history.

        This is the case for URLs which can't be visited at a later point; or which are
        usually excessively long.

        NOTE: If you add new filters here, it might be a good idea to adjust the
        _USER_VERSION code and _cleanup_history so that older histories get cleaned up
        accordingly as well.
        """
        return (
            url.scheme() in {'data', 'view-source'} or
            (url.scheme() == 'qute' and url.host() in {'back', 'pdfjs'})
        )

    def _cleanup_history(self):
        """Do a one-time cleanup of the entire history.

        This is run only once after the v2.0.0 upgrade, based on the database's
        user_version.
        """
        terms = [
            'data:%',
            'view-source:%',
            'qute://back%',
            'qute://pdfjs%',
        ]
        where_clause = ' OR '.join(f"url LIKE '{term}'" for term in terms)
        q = sql.Query(f'DELETE FROM History WHERE {where_clause}')
        entries = q.run()
        log.sql.debug(f"Cleanup removed {entries.rows_affected()} items")

    def _rebuild_completion(self):
        # If this process was interrupted, make sure we trigger a rebuild again
        # at the next start.
        self.metainfo['force_rebuild'] = True

        data: Mapping[str, MutableSequence[str]] = {
            'url': [],
            'title': [],
            'last_atime': []
        }

        self._progress.start(
            "<b>Rebuilding completion...</b><br>"
            "This is a one-time operation and happens because the database version "
            "or <i>completion.web_history.exclude</i> was changed."
        )

        # Delete old entries
        self.completion.delete_all()
        QApplication.processEvents()

        # Select the latest entry for each url
        q = sql.Query('SELECT url, title, max(atime) AS atime FROM History '
                      'WHERE NOT redirect '
                      'GROUP BY url ORDER BY atime asc')
        result = q.run()
        QApplication.processEvents()
        entries = list(result)

        self._progress.set_maximum(len(entries))

        for entry in entries:
            self._progress.tick()

            url = QUrl(entry.url)
            if self._is_excluded_from_completion(url):
                continue
            data['url'].append(self._format_completion_url(url))
            data['title'].append(entry.title)
            data['last_atime'].append(entry.atime)

        self._progress.set_maximum(0)

        # We might have caused fragmentation - let's clean up.
        sql.Query('VACUUM').run()
        QApplication.processEvents()

        self.completion.insert_batch(data, replace=True)
        QApplication.processEvents()

        self._progress.finish()
        self.metainfo['force_rebuild'] = False
>>>>>>> 2599e9bc

    def get_recent(self):
        """Get the most recent history entries."""
        return self.select(sort_by='atime', sort_order='desc', limit=100)

    def entries_between(self, earliest, latest):
        """Iterate non-redirect, non-qute entries between two timestamps.

        Args:
            earliest: Omit timestamps earlier than this.
            latest: Omit timestamps later than this.
        """
        self._between_query.run(earliest=earliest, latest=latest)
        return iter(self._between_query)

    def entries_before(self, latest, limit, offset):
        """Iterate non-redirect, non-qute entries occurring before a timestamp.

        Args:
            latest: Omit timestamps more recent than this.
            limit: Max number of entries to include.
            offset: Number of entries to skip.
        """
        self._before_query.run(latest=latest, limit=limit, offset=offset)
        return iter(self._before_query)

    def clear(self):
        """Clear all browsing history."""
        with self._handle_sql_errors():
            self.delete_all()
            self.completion.delete_all()
        self.history_cleared.emit()
        self._last_url = None

    def delete_url(self, url):
        """Remove all history entries with the given url.

        Args:
            url: URL string to delete.
        """
        qurl = QUrl(url)
        qtutils.ensure_valid(qurl)
        self.delete('url', self._format_url(qurl))
        self.completion.delete(qurl)
        if self._last_url == url:
            self._last_url = None
        self.url_cleared.emit(qurl)

    @pyqtSlot(QUrl, QUrl, str)
    def add_from_tab(self, url, requested_url, title):
        """Add a new history entry as slot, called from a BrowserTab."""
        if self._is_excluded_entirely(url) or self._is_excluded_entirely(requested_url):
            return
        if url.isEmpty():
            # things set via setHtml
            return

        no_formatting = QUrl.UrlFormattingOption(0)
        if (requested_url.isValid() and
                not requested_url.matches(url, no_formatting)):
            # If the url of the page is different than the url of the link
            # originally clicked, save them both.
            self.add_url(requested_url, title, redirect=True)
        if url != self._last_url:
            self.add_url(url, title)
            self._last_url = url

    def add_url(self, url, title="", *, redirect=False, atime=None):
        """Called via add_from_tab when a URL should be added to the history.

        Args:
            url: A url (as QUrl) to add to the history.
            redirect: Whether the entry was redirected to another URL
                      (hidden in completion)
            atime: Override the atime used to add the entry
        """
        if not url.isValid():
            log.misc.warning("Ignoring invalid URL being added to history")
            return

        if 'no-sql-history' in objects.debug_flags:
            return

        atime = int(atime) if (atime is not None) else int(time.time())

        with self._handle_sql_errors():
            self.insert({'url': self._format_url(url),
                         'title': title,
                         'atime': atime,
                         'redirect': redirect})

<<<<<<< HEAD
            if not redirect:
                self.completion.add({'url': url, 'title': title,
                                     'atime': atime})
=======
            if redirect or self._is_excluded_from_completion(url):
                return

            self.completion.insert({
                'url': self._format_completion_url(url),
                'title': title,
                'last_atime': atime
            }, replace=True)
>>>>>>> 2599e9bc

    def _format_url(self, url):
        return url.toString(QUrl.RemovePassword | QUrl.FullyEncoded)

    def _get_version(self):
        return sql.Query('pragma user_version').run().value()

    def _set_version(self, ver):
        sql.Query('pragma user_version = {}'.format(ver)).run()


@cmdutils.register()
def history_clear(force=False):
    """Clear all browsing history.

    Note this only clears the global history
    (e.g. `~/.local/share/qutebrowser/history` on Linux) but not cookies,
    the back/forward history of a tab, cache or other persistent data.

    Args:
        force: Don't ask for confirmation.
    """
    if force:
        web_history.clear()
    else:
        message.confirm_async(yes_action=web_history.clear,
                              title="Clear all browsing history?")


@cmdutils.register(debug=True)
def debug_dump_history(dest):
    """Dump the history to a file in the old pre-SQL format.

    Args:
        dest: Where to write the file to.
    """
    dest = os.path.expanduser(dest)

    lines = (f'{int(x.atime)}{"-r" * x.redirect} {x.url} {x.title}'
             for x in web_history.select(sort_by='atime', sort_order='asc'))

    try:
        with open(dest, 'w', encoding='utf-8') as f:
            f.write('\n'.join(lines))
        message.info(f"Dumped history to {dest}")
    except OSError as e:
        raise cmdutils.CommandError(f'Could not write history: {e}')

    def _get_version(self):
        return sql.Query('pragma user_version').run().value()

    def _set_version(self, ver):
        sql.Query('pragma user_version = {}'.format(ver)).run()


def history_db_path():
    return os.path.join(standarddir.data(), 'history.sqlite')


def init(parent=None):
    """Initialize the web history.

    Args:
        parent: The parent to use for WebHistory.
    """
    global web_history
    sql.open_db(history_db_path())
    web_history = WebHistory(parent=parent)

    if objects.backend == usertypes.Backend.QtWebKit:  # pragma: no cover
        from qutebrowser.browser.webkit import webkithistory
        webkithistory.init(web_history)
        return
    assert objects.backend == usertypes.Backend.QtWebEngine, objects.backend<|MERGE_RESOLUTION|>--- conflicted
+++ resolved
@@ -34,13 +34,11 @@
 from qutebrowser.misc import objects, sql
 
 
-<<<<<<< HEAD
-# increment to indicate that HistoryCompletion must be regenerated
-_USER_VERSION = 3
-web_history = typing.cast('WebHistory', None)
-=======
 web_history = cast('WebHistory', None)
->>>>>>> 2599e9bc
+
+
+def format_completion_url(url):
+    return url.toString(QUrl.RemovePassword)
 
 
 class HistoryProgress:
@@ -149,11 +147,9 @@
         _progress: A HistoryProgress instance.
 
     Class attributes:
-        _PROGRESS_THRESHOLD: When to start showing progress dialogs.
         _NAME: Table name.
     """
 
-    _PROGRESS_THRESHOLD = 1000
     _NAME = 'CompletionHistory'
 
     def __init__(self, parent=None, db=None):
@@ -172,8 +168,12 @@
         self._progress = HistoryProgress()
 
     def init(self, items):
-        if len(items) > self._PROGRESS_THRESHOLD:
-            self._progress.start("Rebuilding completion...", len(items))
+        self._progress.start("<b>Rebuilding completion...</b><br>"
+                            "This is a one-time operation and happens because "
+                             "the database version or "
+                             "<i>completion.web_history.exclude</i> "
+                             "was changed.")
+        self._progress.set_maximum(len(items))
 
         data = {
             'url': [],
@@ -189,7 +189,7 @@
             if self._is_excluded(url):
                 continue
 
-            data['url'].append(self._format_completion_url(url))
+            data['url'].append(format_completion_url(url))
             data['title'].append(item.title)
             data['visits'].append(item.visits)
             data['first_atime'].append(item.first_atime)
@@ -204,7 +204,7 @@
         if self._is_excluded(url):
             return
 
-        u = {'url': self._format_completion_url(url['url']),
+        u = {'url': url['url'],
              'title': url['title'],
              'visits': 1,
              'first_atime': url['atime'],
@@ -217,7 +217,7 @@
         self.upsert(u, 'url', update, escape=False)
 
     def delete(self, url):
-        self.delete('url', self._format_completion_url(url))
+        self.delete('url', format_completion_url(url))
 
     def update_frecency(self):
         def update(executor):
@@ -258,9 +258,6 @@
         log.misc.info('Updating history frecency scores...')
         objreg.get('task-executor').submit(update)
 
-    def _format_completion_url(self, url):
-        return url.toString(QUrl.RemovePassword)
-
     def _is_excluded(self, url):
         """Check if the given URL is excluded from the completion."""
         patterns = config.cache['completion.web_history.exclude']
@@ -279,12 +276,7 @@
 
     Attributes:
         completion: A CompletionHistory instance.
-<<<<<<< HEAD
-        _metainfo: A CompletionMetaInfo instance.
-=======
         metainfo: A CompletionMetaInfo instance.
-        _progress: A HistoryProgress instance.
->>>>>>> 2599e9bc
     """
 
     # All web history cleared
@@ -292,39 +284,16 @@
     # one url cleared
     url_cleared = pyqtSignal(QUrl)
 
-<<<<<<< HEAD
     def __init__(self, parent=None):
-=======
-    def __init__(self, progress, parent=None):
->>>>>>> 2599e9bc
         super().__init__("History", ['url', 'title', 'atime', 'redirect'],
                          constraints={'url': 'NOT NULL',
                                       'title': 'NOT NULL',
                                       'atime': 'NOT NULL',
                                       'redirect': 'NOT NULL'},
                          parent=parent)
-<<<<<<< HEAD
-        self._metainfo = CompletionMetaInfo(parent=self)
         # Store the last saved url to avoid duplicate immediate saves.
         self._last_url = None
 
-        old_ver = self._get_version() < _USER_VERSION
-        rebuild = self._metainfo['force_rebuild']
-
-        if old_ver or rebuild:
-            CompletionHistory.drop()
-            self._metainfo['force_rebuild'] = False
-        self.completion = CompletionHistory(self)
-        if not self.completion:
-            self.completion.init(self._grouped())
-            self._set_version(_USER_VERSION)
-        self.completion.update_frecency()
-=======
-        self._progress = progress
-        # Store the last saved url to avoid duplicate immediate saves.
-        self._last_url = None
-
-        self.completion = CompletionHistory(parent=self)
         self.metainfo = CompletionMetaInfo(parent=self)
 
         try:
@@ -357,8 +326,12 @@
         if rebuild_completion and self:
             # If no history exists, we don't need to spawn a dialog for
             # cleaning it up.
-            self._rebuild_completion()
->>>>>>> 2599e9bc
+            CompletionHistory.drop()
+            self.metainfo['force_rebuild'] = False
+        self.completion = CompletionHistory(self)
+        if not self.completion:
+            self.completion.init(self._grouped())
+        self.completion.update_frecency()
 
         self.create_index('HistoryIndex', 'url')
         self.create_index('HistoryAtimeIndex', 'atime')
@@ -383,13 +356,10 @@
     def __contains__(self, url):
         return self._contains_query.run(val=url).value()
 
-<<<<<<< HEAD
     @config.change_filter('completion.web_history.exclude')
     def _on_config_changed(self):
-        self._metainfo['force_rebuild'] = True
-
-=======
->>>>>>> 2599e9bc
+        self.metainfo['force_rebuild'] = True
+
     @contextlib.contextmanager
     def _handle_sql_errors(self):
         try:
@@ -397,7 +367,6 @@
         except sql.KnownError as e:
             message.error(f"Failed to write history: {e.text()}")
 
-<<<<<<< HEAD
     def _grouped(self):
         q = sql.Query("SELECT "
                       "    url, "
@@ -410,7 +379,7 @@
                       "GROUP BY url ORDER BY atime asc")
 
         return list(q.run())
-=======
+
     def _is_excluded_from_completion(self, url):
         """Check if the given URL is excluded from the completion."""
         patterns = config.cache['completion.web_history.exclude']
@@ -448,60 +417,6 @@
         entries = q.run()
         log.sql.debug(f"Cleanup removed {entries.rows_affected()} items")
 
-    def _rebuild_completion(self):
-        # If this process was interrupted, make sure we trigger a rebuild again
-        # at the next start.
-        self.metainfo['force_rebuild'] = True
-
-        data: Mapping[str, MutableSequence[str]] = {
-            'url': [],
-            'title': [],
-            'last_atime': []
-        }
-
-        self._progress.start(
-            "<b>Rebuilding completion...</b><br>"
-            "This is a one-time operation and happens because the database version "
-            "or <i>completion.web_history.exclude</i> was changed."
-        )
-
-        # Delete old entries
-        self.completion.delete_all()
-        QApplication.processEvents()
-
-        # Select the latest entry for each url
-        q = sql.Query('SELECT url, title, max(atime) AS atime FROM History '
-                      'WHERE NOT redirect '
-                      'GROUP BY url ORDER BY atime asc')
-        result = q.run()
-        QApplication.processEvents()
-        entries = list(result)
-
-        self._progress.set_maximum(len(entries))
-
-        for entry in entries:
-            self._progress.tick()
-
-            url = QUrl(entry.url)
-            if self._is_excluded_from_completion(url):
-                continue
-            data['url'].append(self._format_completion_url(url))
-            data['title'].append(entry.title)
-            data['last_atime'].append(entry.atime)
-
-        self._progress.set_maximum(0)
-
-        # We might have caused fragmentation - let's clean up.
-        sql.Query('VACUUM').run()
-        QApplication.processEvents()
-
-        self.completion.insert_batch(data, replace=True)
-        QApplication.processEvents()
-
-        self._progress.finish()
-        self.metainfo['force_rebuild'] = False
->>>>>>> 2599e9bc
-
     def get_recent(self):
         """Get the most recent history entries."""
         return self.select(sort_by='atime', sort_order='desc', limit=100)
@@ -592,20 +507,12 @@
                          'atime': atime,
                          'redirect': redirect})
 
-<<<<<<< HEAD
-            if not redirect:
-                self.completion.add({'url': url, 'title': title,
-                                     'atime': atime})
-=======
             if redirect or self._is_excluded_from_completion(url):
                 return
 
-            self.completion.insert({
-                'url': self._format_completion_url(url),
-                'title': title,
-                'last_atime': atime
-            }, replace=True)
->>>>>>> 2599e9bc
+            self.completion.add({'url': format_completion_url(url),
+                                 'title': title,
+                                 'atime': atime})
 
     def _format_url(self, url):
         return url.toString(QUrl.RemovePassword | QUrl.FullyEncoded)
