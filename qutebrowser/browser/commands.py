--- conflicted
+++ resolved
@@ -1512,20 +1512,7 @@
             raise cmdexc.CommandError("No element focused!")
         if not elem.is_editable(strict=True):
             raise cmdexc.CommandError("Focused element is not editable!")
-<<<<<<< HEAD
         log.misc.debug("Inserting text into element {}".format(
-=======
-
-        try:
-            try:
-                sel = utils.get_clipboard(selection=True)
-            except utils.SelectionUnsupportedError:
-                sel = utils.get_clipboard()
-        except utils.ClipboardEmptyError:
-            return
-
-        log.misc.debug("Pasting primary selection into element {}".format(
->>>>>>> 3d4fe5dd
             elem.debug_text()))
         elem.run_js_async("""
             var text = '{}';
