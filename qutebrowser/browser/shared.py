# vim: ft=python fileencoding=utf-8 sts=4 sw=4 et:

# Copyright 2016-2021 Florian Bruhin (The Compiler) <mail@qutebrowser.org>
#
# This file is part of qutebrowser.
#
# qutebrowser is free software: you can redistribute it and/or modify
# it under the terms of the GNU General Public License as published by
# the Free Software Foundation, either version 3 of the License, or
# (at your option) any later version.
#
# qutebrowser is distributed in the hope that it will be useful,
# but WITHOUT ANY WARRANTY; without even the implied warranty of
# MERCHANTABILITY or FITNESS FOR A PARTICULAR PURPOSE.  See the
# GNU General Public License for more details.
#
# You should have received a copy of the GNU General Public License
# along with qutebrowser.  If not, see <https://www.gnu.org/licenses/>.

"""Various utilities shared between webpage/webview subclasses."""

import os
import sys
import html
import enum
import netrc
import tempfile
from typing import Callable, Mapping, List, Optional, Iterable, Iterator

from PyQt5.QtCore import QUrl, pyqtBoundSignal

<<<<<<< HEAD
from qutebrowser.config import config, configutils
from qutebrowser.utils import usertypes, message, log, objreg, jinja, utils
=======
from qutebrowser.config import config
from qutebrowser.utils import (usertypes, message, log, objreg, jinja, utils,
                               qtutils, version)
>>>>>>> 2599e9bc
from qutebrowser.mainwindow import mainwindow
from qutebrowser.misc import guiprocess, objects


class CallSuper(Exception):
    """Raised when the caller should call the superclass instead."""


def custom_headers(url):
    """Get the combined custom headers."""
    headers = {}

    dnt_config = config.instance.get('content.headers.do_not_track', url=url)
    if dnt_config is not None:
        dnt = b'1' if dnt_config else b'0'
        headers[b'DNT'] = dnt

    conf_headers = config.instance.get('content.headers.custom', url=url)
    for header, value in conf_headers.items():
        headers[header.encode('ascii')] = value.encode('ascii')

    accept_language = config.instance.get('content.headers.accept_language',
                                          url=url)
    if accept_language is not None:
        headers[b'Accept-Language'] = accept_language.encode('ascii')

    return sorted(headers.items())


def authentication_required(url, authenticator, abort_on):
    """Ask a prompt for an authentication question."""
    realm = authenticator.realm()
    if realm:
        msg = '<b>{}</b> says:<br/>{}'.format(
            html.escape(url.toDisplayString()), html.escape(realm))
    else:
        msg = '<b>{}</b> needs authentication'.format(
            html.escape(url.toDisplayString()))
    urlstr = url.toString(QUrl.RemovePassword | QUrl.FullyEncoded)
    answer = message.ask(title="Authentication required", text=msg,
                         mode=usertypes.PromptMode.user_pwd,
                         abort_on=abort_on, url=urlstr)
    if answer is not None:
        authenticator.setUser(answer.user)
        authenticator.setPassword(answer.password)
    return answer


def _format_msg(msg: str) -> str:
    """Convert message to HTML suitable for rendering."""
    return html.escape(msg).replace('\n', '<br />')


def javascript_confirm(url, js_msg, abort_on):
    """Display a javascript confirm prompt."""
    log.js.debug("confirm: {}".format(js_msg))
    if config.val.content.javascript.modal_dialog:
        raise CallSuper

    msg = 'From <b>{}</b>:<br/>{}'.format(html.escape(url.toDisplayString()),
                                          _format_msg(js_msg))
    urlstr = url.toString(QUrl.RemovePassword | QUrl.FullyEncoded)
    ans = message.ask('Javascript confirm', msg,
                      mode=usertypes.PromptMode.yesno,
                      abort_on=abort_on, url=urlstr)
    return bool(ans)


def javascript_prompt(url, js_msg, default, abort_on):
    """Display a javascript prompt."""
    log.js.debug("prompt: {}".format(js_msg))
    if config.val.content.javascript.modal_dialog:
        raise CallSuper
    if not config.val.content.javascript.prompt:
        return (False, "")

    msg = '<b>{}</b> asks:<br/>{}'.format(html.escape(url.toDisplayString()),
                                          _format_msg(js_msg))
    urlstr = url.toString(QUrl.RemovePassword | QUrl.FullyEncoded)
    answer = message.ask('Javascript prompt', msg,
                         mode=usertypes.PromptMode.text,
                         default=default,
                         abort_on=abort_on, url=urlstr)

    if answer is None:
        return (False, "")
    else:
        return (True, answer)


def javascript_alert(url, js_msg, abort_on):
    """Display a javascript alert."""
    log.js.debug("alert: {}".format(js_msg))
    if config.val.content.javascript.modal_dialog:
        raise CallSuper

    if not config.val.content.javascript.alert:
        return

    msg = 'From <b>{}</b>:<br/>{}'.format(html.escape(url.toDisplayString()),
                                          _format_msg(js_msg))
    urlstr = url.toString(QUrl.RemovePassword | QUrl.FullyEncoded)
    message.ask('Javascript alert', msg, mode=usertypes.PromptMode.alert,
                abort_on=abort_on, url=urlstr)


# Needs to line up with the values allowed for the
# content.javascript.log setting.
_JS_LOGMAP: Mapping[str, Callable[[str], None]] = {
    'none': lambda arg: None,
    'debug': log.js.debug,
    'info': log.js.info,
    'warning': log.js.warning,
    'error': log.js.error,
}


def javascript_log_message(level, source, line, msg):
    """Display a JavaScript log message."""
    logstring = "[{}:{}] {}".format(source, line, msg)
    logger = _JS_LOGMAP[config.cache['content.javascript.log'][level.name]]
    logger(logstring)


def ignore_certificate_error(
        *,
        request_url: QUrl,
        first_party_url: QUrl,
        error: usertypes.AbstractCertificateErrorWrapper,
        abort_on: Iterable[pyqtBoundSignal],
) -> bool:
    """Display a certificate error question.

    Args:
        request_url: The URL of the request where the errors happened.
        first_party_url: The URL of the page we're visiting. Might be an invalid QUrl.
        error: A single error.
        abort_on: Signals aborting a question.

    Return:
        True if the error should be ignored, False otherwise.
    """
    conf = config.instance.get('content.tls.certificate_errors', url=request_url)
    log.network.debug(f"Certificate error {error!r}, config {conf}")

    assert error.is_overridable(), repr(error)

    # We get the first party URL with a heuristic - with HTTP -> HTTPS redirects, the
    # scheme might not match.
    is_resource = (
        first_party_url.isValid() and
        not request_url.matches(
            first_party_url,
            QUrl.RemoveScheme))  # type: ignore[arg-type]

    if conf == 'ask' or conf == 'ask-block-thirdparty' and not is_resource:
        err_template = jinja.environment.from_string("""
            {% if is_resource %}
            <p>
                Error while loading resource <b>{{request_url.toDisplayString()}}</b><br/>
                on page <b>{{first_party_url.toDisplayString()}}</b>:
            </p>
            {% else %}
            <p>Error while loading page <b>{{request_url.toDisplayString()}}</b>:</p>
            {% endif %}

            {{error.html()|safe}}

            {% if is_resource %}
            <p><i>Consider reporting this to the website operator, or set
            <tt>content.tls.certificate_errors</tt> to <tt>ask-block-thirdparty</tt> to
            always block invalid resource loads.</i></p>
            {% endif %}

            Do you want to ignore these errors and continue loading the page <b>insecurely</b>?
        """.strip())
        msg = err_template.render(
            request_url=request_url,
            first_party_url=first_party_url,
            is_resource=is_resource,
            error=error,
        )

        urlstr = request_url.toString(
            QUrl.RemovePassword | QUrl.FullyEncoded)  # type: ignore[arg-type]
        ignore = message.ask(title="Certificate error", text=msg,
                             mode=usertypes.PromptMode.yesno, default=False,
                             abort_on=abort_on, url=urlstr)
        if ignore is None:
            # prompt aborted
            ignore = False
        return ignore
    elif conf == 'load-insecurely':
        message.error(f'Certificate error: {error}')
        return True
    elif conf == 'block':
        return False
    elif conf == 'ask-block-thirdparty' and is_resource:
        log.network.error(
            f"Certificate error in resource load: {error}\n"
            f"  request URL:     {request_url.toDisplayString()}\n"
            f"  first party URL: {first_party_url.toDisplayString()}")
        return False
    raise utils.Unreachable(conf, is_resource)


def feature_permission(url, option, msg, yes_action, no_action, abort_on,
                       blocking=False):
    """Handle a feature permission request.

    Args:
        url: The URL the request was done for.
        option: An option name to check.
        msg: A string like "show notifications"
        yes_action: A callable to call if the request was approved
        no_action: A callable to call if the request was denied
        abort_on: A list of signals which interrupt the question.
        blocking: If True, ask a blocking question.

    Return:
        The Question object if a question was asked (and blocking=False),
        None otherwise.
    """
    config_val = config.instance.get(option, url=url)
    if config_val == 'ask':
        if url.isValid():
            urlstr = url.toString(QUrl.RemovePassword | QUrl.FullyEncoded)
            text = "Allow the website at <b>{}</b> to {}?".format(
                html.escape(url.toDisplayString()), msg)
        else:
            urlstr = None
            option = None  # For message.ask/confirm_async
            text = "Allow the website to {}?".format(msg)

        if blocking:
            answer = message.ask(abort_on=abort_on, title='Permission request',
                                 text=text, url=urlstr, option=option,
                                 mode=usertypes.PromptMode.yesno)
            if answer:
                yes_action()
            else:
                no_action()
            return None
        else:
            return message.confirm_async(
                yes_action=yes_action, no_action=no_action,
                cancel_action=no_action, abort_on=abort_on,
                title='Permission request', text=text, url=urlstr,
                option=option)
    elif config_val:
        yes_action()
        return None
    else:
        no_action()
        return None


def get_tab(win_id, target):
    """Get a tab widget for the given usertypes.ClickTarget.

    Args:
        win_id: The window ID to open new tabs in
        target: A usertypes.ClickTarget
    """
    if target == usertypes.ClickTarget.tab:
        bg_tab = False
    elif target == usertypes.ClickTarget.tab_bg:
        bg_tab = True
    elif target == usertypes.ClickTarget.window:
        tabbed_browser = objreg.get('tabbed-browser', scope='window',
                                    window=win_id)
        window = mainwindow.MainWindow(private=tabbed_browser.is_private)
        window.show()
        win_id = window.win_id
        bg_tab = False
    else:
        raise ValueError("Invalid ClickTarget {}".format(target))

    tabbed_browser = objreg.get('tabbed-browser', scope='window',
                                window=win_id)
    return tabbed_browser.tabopen(url=None, background=bg_tab)


def get_user_stylesheet(url, searching=False):
    """Get the combined user-stylesheet."""
    css = ''

    if url and not url.isEmpty():
        stylesheets = config.instance.get('content.user_stylesheets', url)
        if stylesheets is not configutils.UNSET:
            for filename in stylesheets:
                with open(filename, 'r', encoding='utf-8') as f:
                    css += f.read()

    setting = config.val.scrolling.bar
    if setting == 'overlay' and utils.is_mac:
        setting = 'when-searching'

    if setting == 'never' or setting == 'when-searching' and not searching:
        css += '\nhtml > ::-webkit-scrollbar { width: 0px; height: 0px; }'

    if (objects.backend == usertypes.Backend.QtWebEngine and
            version.qtwebengine_versions().chromium_major in [69, 73, 80, 87] and
            config.val.colors.webpage.darkmode.enabled and
            config.val.colors.webpage.darkmode.policy.images == 'smart' and
            config.val.content.site_specific_quirks.enabled and
            'misc-mathml-darkmode' not in config.val.content.site_specific_quirks.skip):
        # WORKAROUND for MathML-output on Wikipedia being black on black.
        # See https://bugs.chromium.org/p/chromium/issues/detail?id=1126606
        css += '\nimg.mwe-math-fallback-image-inline { filter: invert(100%); }'

    return css


def netrc_authentication(url, authenticator):
    """Perform authorization using netrc.

    Args:
        url: The URL the request was done for.
        authenticator: QAuthenticator object used to set credentials provided.

    Return:
        True if netrc found credentials for the URL.
        False otherwise.
    """
    if 'HOME' not in os.environ:
        # We'll get an OSError by netrc if 'HOME' isn't available in
        # os.environ. We don't want to log that, so we prevent it
        # altogether.
        return False

    user = None
    password = None
    authenticators = None

    try:
        net = netrc.netrc(config.val.content.netrc_file)

        if url.port() != -1:
            authenticators = net.authenticators(
                "{}:{}".format(url.host(), url.port()))

        if not authenticators:
            authenticators = net.authenticators(url.host())

        if authenticators:
            user, _account, password = authenticators
    except FileNotFoundError:
        log.misc.debug("No .netrc file found")
    except OSError as e:
        log.misc.exception("Unable to read the netrc file: {}".format(e))
    except netrc.NetrcParseError as e:
        log.misc.exception("Error when parsing the netrc file: {}".format(e))

    if user is None:
        return False

    authenticator.setUser(user)
    authenticator.setPassword(password)

    return True


class FileSelectionMode(enum.Enum):
    """Mode to use for file selectors in choose_file."""

    single_file = enum.auto()
    multiple_files = enum.auto()
    folder = enum.auto()


def choose_file(qb_mode: FileSelectionMode) -> List[str]:
    """Select file(s)/folder for uploading, using external command defined in config.

    Args:
        qb_mode: File selection mode

    Return:
        A list of selected file paths, or empty list if no file is selected.
        If multiple is False, the return value will have at most 1 item.
    """
    command = {
        FileSelectionMode.single_file: config.val.fileselect.single_file.command,
        FileSelectionMode.multiple_files: config.val.fileselect.multiple_files.command,
        FileSelectionMode.folder: config.val.fileselect.folder.command,
    }[qb_mode]
    use_tmp_file = any('{}' in arg for arg in command[1:])
    if use_tmp_file:
        handle = tempfile.NamedTemporaryFile(
            prefix='qutebrowser-fileselect-',
            delete=False,
        )
        handle.close()
        tmpfilename = handle.name
        with utils.cleanup_file(tmpfilename):
            command = (
                command[:1] +
                [arg.replace('{}', tmpfilename) for arg in command[1:]]
            )
            return _execute_fileselect_command(
                command=command,
                qb_mode=qb_mode,
                tmpfilename=tmpfilename,
            )
    else:
        return _execute_fileselect_command(
            command=command,
            qb_mode=qb_mode,
        )


def _execute_fileselect_command(
    command: List[str],
    qb_mode: FileSelectionMode,
    tmpfilename: Optional[str] = None
) -> List[str]:
    """Execute external command to choose file.

    Args:
        multiple: Should selecting multiple files be allowed.
        tmpfilename: Path to the temporary file if used, otherwise None.

    Return:
        A list of selected file paths, or empty list if no file is selected.
        If multiple is False, the return value will have at most 1 item.
    """
    proc = guiprocess.GUIProcess(what='choose-file')
    proc.start(command[0], command[1:])

    loop = qtutils.EventLoop()
    proc.finished.connect(lambda _code, _status: loop.exit())
    loop.exec()

    if tmpfilename is None:
        selected_files = proc.stdout.splitlines()
    else:
        try:
            with open(tmpfilename, mode='r', encoding=sys.getfilesystemencoding()) as f:
                selected_files = f.read().splitlines()
        except OSError as e:
            message.error(f"Failed to open tempfile {tmpfilename} ({e})!")
            selected_files = []

    return list(_validated_selected_files(
        qb_mode=qb_mode, selected_files=selected_files))


def _validated_selected_files(
    qb_mode: FileSelectionMode,
    selected_files: List[str],
) -> Iterator[str]:
    """Validates selected files if they are.

        * Of correct type
        * Of correct number
        * Existent

    Args:
        qb_mode: File selection mode used
        selected_files: files selected

    Return:
        List of selected files that pass the checks.
    """
    if qb_mode != FileSelectionMode.multiple_files:
        if len(selected_files) > 1:
            message.warning("More than one file/folder chosen, using only the first")
            selected_files = selected_files[:1]
    for selected_file in selected_files:
        if not os.path.exists(selected_file):
            message.warning(f"Ignoring non-existent file '{selected_file}'")
            continue
        if qb_mode == FileSelectionMode.folder:
            if not os.path.isdir(selected_file):
                message.warning(
                    f"Expected folder but got file, ignoring '{selected_file}'"
                )
                continue
        else:
            if not os.path.isfile(selected_file):
                message.warning(
                    f"Expected file but got folder, ignoring '{selected_file}'"
                )
                continue
        yield selected_file<|MERGE_RESOLUTION|>--- conflicted
+++ resolved
@@ -29,14 +29,9 @@
 
 from PyQt5.QtCore import QUrl, pyqtBoundSignal
 
-<<<<<<< HEAD
-from qutebrowser.config import config, configutils
-from qutebrowser.utils import usertypes, message, log, objreg, jinja, utils
-=======
 from qutebrowser.config import config
 from qutebrowser.utils import (usertypes, message, log, objreg, jinja, utils,
                                qtutils, version)
->>>>>>> 2599e9bc
 from qutebrowser.mainwindow import mainwindow
 from qutebrowser.misc import guiprocess, objects
 
@@ -326,7 +321,7 @@
 
     if url and not url.isEmpty():
         stylesheets = config.instance.get('content.user_stylesheets', url)
-        if stylesheets is not configutils.UNSET:
+        if stylesheets is not usertypes.UNSET:
             for filename in stylesheets:
                 with open(filename, 'r', encoding='utf-8') as f:
                     css += f.read()
