# vim: ft=python fileencoding=utf-8 sts=4 sw=4 et:

# Copyright 2015-2016 Florian Bruhin (The Compiler) <mail@qutebrowser.org>
#
# This file is part of qutebrowser.
#
# qutebrowser is free software: you can redistribute it and/or modify
# it under the terms of the GNU General Public License as published by
# the Free Software Foundation, either version 3 of the License, or
# (at your option) any later version.
#
# qutebrowser is distributed in the hope that it will be useful,
# but WITHOUT ANY WARRANTY; without even the implied warranty of
# MERCHANTABILITY or FITNESS FOR A PARTICULAR PURPOSE.  See the
# GNU General Public License for more details.
#
# You should have received a copy of the GNU General Public License
# along with qutebrowser.  If not, see <http://www.gnu.org/licenses/>.

<<<<<<< HEAD
import sys
import os.path
import subprocess

import pytest
import pytest_bdd as bdd
bdd.scenarios('misc.feature')

import qutebrowser
from qutebrowser.utils import docutils


@bdd.when("the documentation is up to date")
def update_documentation():
    """Update the docs before testing :help."""
    base_path = os.path.dirname(os.path.abspath(qutebrowser.__file__))
    doc_path = os.path.join(base_path, 'html', 'doc')
    script_path = os.path.join(base_path, '..', 'scripts')

    if not os.path.exists(doc_path):
        # On CI, we can test this without actually building the docs
        return

    if all(docutils.docs_up_to_date(p) for p in os.listdir(doc_path)):
        return

    try:
        subprocess.call(['asciidoc'], stdout=subprocess.DEVNULL,
                        stderr=subprocess.DEVNULL)
    except OSError:
        pytest.skip("Docs outdated and asciidoc unavailable!")

    update_script = os.path.join(script_path, 'asciidoc2html.py')
    subprocess.call([sys.executable, update_script])
=======
import pytest
import pytest_bdd as bdd

from qutebrowser.browser import pdfjs


bdd.scenarios('misc.feature')


@bdd.given('pdfjs is available')
def pdfjs_available():
    if not pdfjs.is_available():
        pytest.skip("No pdfjs installation found.")
>>>>>>> 7944217d
<|MERGE_RESOLUTION|>--- conflicted
+++ resolved
@@ -17,17 +17,19 @@
 # You should have received a copy of the GNU General Public License
 # along with qutebrowser.  If not, see <http://www.gnu.org/licenses/>.
 
-<<<<<<< HEAD
 import sys
 import os.path
 import subprocess
 
 import pytest
 import pytest_bdd as bdd
-bdd.scenarios('misc.feature')
 
 import qutebrowser
 from qutebrowser.utils import docutils
+from qutebrowser.browser import pdfjs
+
+
+bdd.scenarios('misc.feature')
 
 
 @bdd.when("the documentation is up to date")
@@ -52,18 +54,9 @@
 
     update_script = os.path.join(script_path, 'asciidoc2html.py')
     subprocess.call([sys.executable, update_script])
-=======
-import pytest
-import pytest_bdd as bdd
-
-from qutebrowser.browser import pdfjs
-
-
-bdd.scenarios('misc.feature')
 
 
 @bdd.given('pdfjs is available')
 def pdfjs_available():
     if not pdfjs.is_available():
-        pytest.skip("No pdfjs installation found.")
->>>>>>> 7944217d
+        pytest.skip("No pdfjs installation found.")